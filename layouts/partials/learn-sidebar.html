      <div class="column25">
<<<<<<< HEAD
        
        <!--div class="section">
          <div class="sectionTitle">Jump to section</div>
          {{ range .Sections }}
          <div class="articleCategory">
            <a href="{{ .RelPermalink }}">{{ .Title | markdownify }}</a>
          </div>
          {{ end }}
        </div-->
=======
>>>>>>> 3ec9d57e

        <div class="section">
          <div class="sectionTitle">Filter by package</div>
          {{ range $key, $value := $.Site.Taxonomies.tags }}
          <div class="articleCategory {{ replace (lower $key) " " "" }}">
            <a href="{{ (print "/tags/" $key | urlize) | relURL }}">{{ $key }} ({{ .Count }})</a>
          </div>
          {{ end }}
        </div>
     
      </div><|MERGE_RESOLUTION|>--- conflicted
+++ resolved
@@ -1,17 +1,4 @@
       <div class="column25">
-<<<<<<< HEAD
-        
-        <!--div class="section">
-          <div class="sectionTitle">Jump to section</div>
-          {{ range .Sections }}
-          <div class="articleCategory">
-            <a href="{{ .RelPermalink }}">{{ .Title | markdownify }}</a>
-          </div>
-          {{ end }}
-        </div-->
-=======
->>>>>>> 3ec9d57e
-
         <div class="section">
           <div class="sectionTitle">Filter by package</div>
           {{ range $key, $value := $.Site.Taxonomies.tags }}
@@ -20,5 +7,4 @@
           </div>
           {{ end }}
         </div>
-     
       </div>