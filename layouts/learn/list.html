{{ define "main" }}


<div class="band padForHeader pushFooter">
  <div class="bandContent">
    <div class="full splitColumns withMobileMargins">
      <div class="column75 learn-list">
        <div class="sectionTitle">{{ .Title }}</div>
        
          <p>{{ .Content | markdownify }}</p>

          <!--beginning of jump to section-->
          <div class="listItem learn-top-nav">
            <ul>
            {{ range $index, $element := .Sections }}
              <li>
                <a class="learn-top-nav-item" href="#{{ anchorize (.Title) }}">{{ .Title | markdownify }}</a>
              </li>
            {{ end }}
            </ul>
          </div>
        
        <!--range across all subsections-->
        <div>{{ range $index, $element := .Sections }}
              {{ $post := . }}
              
        <!--anchorizing all subsection links-->
          <div class="listItem anchor-container">
            <div class="anchor" style="top: -100px; position: absolute;" id="{{ anchorize (.Title) }}"></div>
            <div class="itemDetails">
              <div class="itemHeader">
                <div class="itemTitle">
                  <a href="#{{ anchorize (.Title) }}">{{ .Title | markdownify }}</a>
                </div>
                
                <!--add back to top button on right of all subsection headers-->
                {{ if ne $index 0 }} <!--do not show back to top for 1st section-->
                <div class="itemTag" aria-hidden="true">
                  <a href="#" class="back-to-top">
                    <span class="button_icon">
                      <i class="fas fa-chevron-up fa"></i>
                    </span>
                    {{ print "back to top"}}
                  </a>
                </div>
                {{ end }}
              </div>
              
              <div class="itemMeta">
                <div class="flex-container learn-list">
                  
                  <!--thumbnail images-->
                  <div class="image-container learn-list">
                    <div class="image-cropper">
                      {{ $thumb := (.Resources.ByType "image").GetMatch "*thumbnail*" }}
                        {{ with $thumb }}
                        <img class="circle-thumbnail" src="{{ .RelPermalink }}">
                        {{ end }} 
                    </div>
                  </div>
                  
                 <div class="author article-content learn-list">
<<<<<<< HEAD
                  <ul>
                  <!-- Ranges through content/posts/*.md -->
                  {{ range .Pages }}
                    <li>
                      <a class="article-title" href="{{.Permalink}}">{{.Title}}</a>
                      {{ with .Description }}
=======
                    <ul>
                    <!-- Ranges through content/posts/*.md -->
                    {{ range .Pages.ByWeight }}
                        <li>
                        <a class="article-title" href="{{.Permalink}}">{{.Title}}</a>
                        {{ with .Description }}
>>>>>>> 69bcf6b0
                        <br> <p class="learning-objective-text"><em>{{ . | markdownify }}</em></p>
                      {{ end }}
                    </li>
                    {{ end }}
                  </ul>
                  <div class="itemDescription learn-list">{{ default .Description | markdownify }}
                    <a class="readMore" href="{{ .RelPermalink }}">See all &#187;</a>
                  </div>
                </div>
              </div>
              
                <div class="itemDate">
                  <div class="created">
                  <!--<i class="fas fa-box-open"></i>&nbsp;
                  {{ range $i, $tags := (.GetTerms "tags") }}
                      {{- if $i -}}, {{ end -}}
                      {{ with $tags }}
                      <a href="{{ .Permalink }}">{{- .LinkTitle -}}</a>
                      {{- end -}}
                  {{- end -}} -->
                  </div>
                </div>
              </div>
            </div>
          </div>
        {{ end }}</div>
      {{ template "_internal/pagination.html" . }}
      </div>

{{ partial "learn-sidebar.html" . }}

    </div>
  </div>  <!-- bandContent -->
</div> <!-- band -->

{{ end }}


<|MERGE_RESOLUTION|>--- conflicted
+++ resolved
@@ -60,21 +60,12 @@
                   </div>
                   
                  <div class="author article-content learn-list">
-<<<<<<< HEAD
-                  <ul>
-                  <!-- Ranges through content/posts/*.md -->
-                  {{ range .Pages }}
-                    <li>
-                      <a class="article-title" href="{{.Permalink}}">{{.Title}}</a>
-                      {{ with .Description }}
-=======
                     <ul>
                     <!-- Ranges through content/posts/*.md -->
                     {{ range .Pages.ByWeight }}
                         <li>
                         <a class="article-title" href="{{.Permalink}}">{{.Title}}</a>
                         {{ with .Description }}
->>>>>>> 69bcf6b0
                         <br> <p class="learning-objective-text"><em>{{ . | markdownify }}</em></p>
                       {{ end }}
                     </li>
