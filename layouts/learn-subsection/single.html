{{ define "main" }}

{{ $page := . }}
{{ $banner := ($page.Resources.ByType "image").GetMatch "*-wd*" }}

<div class="band padForHeader pushFooter">
  <div class="bandContent">
    <div class="full splitColumns withMobileMargins">
      <div class="column75">

      <h1 class="article-title">{{ .Title | markdownify }}</h1>

      {{ $slug := .Param "slug" }}
      <div class="article-header">
        {{ with $banner }}<div class="photo" style="background-image: url('{{ .RelPermalink }}');">{{ end }}</div>
        {{ with $.Params.photo }}<div class="photoCredit">Photo by <a href="{{ .url }}">{{ .author }}</a></div>
      </div>
      {{ end }}

      {{ if or (eq .Section "articles") (eq .Section "blog") }}
      <span class="article-date"><i class="fas fa-calendar-day fa-fw"></i>&nbsp;&nbsp;{{ .Date.Format "2006/01/02" }}</span>
      {{ end }}
      
      {{ $show_authors := $.Site.Params.authors.show_single | default true }}
      {{ if and $show_authors (or (eq .Section "articles") (eq .Section "blog")) }}
        <p>
        <i class="fas fa-user-circle fa-fw"></i>
        {{ partial "pretty_author_names" . }}
      {{ end }}
        </p>
      
      {{ with $.Params.Description }}  
      <div class="learning-objective-container">
<<<<<<< HEAD
        <h1 class="learning-objective">{{ print "Learning objective" }}</h1> 
        <p class="learning-objective-text">{{ $.Params.Description | markdownify }}</p>
=======
        <h1 class="learning-objective">{{ print "Learning objective" }}</h1>
        <p class="learning-objective-text">{{ . | markdownify }}</p>
>>>>>>> abb62490
      </div>
      {{ end }}

      <div class="article-content">
      {{ .Content }}
      </div>


      {{ partial "disqus.html" .}}

      </div>

      <div class="column25">
        <div class="section hideOnMobile">
          <div class="sectionTitle">Contents</div>
          {{ .TableOfContents }}
        </div>
        <div class="section">
          <div class="sectionTitle"><a href="{{ "/events/" | relURL }}">Upcoming events</a></div>
          {{ partial "events_sticky" . }}
        </div>
      </div>

    </div>
  </div>  <!-- bandContent -->
</div> <!-- band -->

{{ end }}<|MERGE_RESOLUTION|>--- conflicted
+++ resolved
@@ -31,13 +31,8 @@
       
       {{ with $.Params.Description }}  
       <div class="learning-objective-container">
-<<<<<<< HEAD
-        <h1 class="learning-objective">{{ print "Learning objective" }}</h1> 
-        <p class="learning-objective-text">{{ $.Params.Description | markdownify }}</p>
-=======
         <h1 class="learning-objective">{{ print "Learning objective" }}</h1>
         <p class="learning-objective-text">{{ . | markdownify }}</p>
->>>>>>> abb62490
       </div>
       {{ end }}
 
