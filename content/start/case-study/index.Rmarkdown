--- conflicted
+++ resolved
@@ -41,11 +41,7 @@
 
 ## The Hotel Bookings Data {#data}
 
-<<<<<<< HEAD
 Let’s use hotel bookings data from [Antonio, Almeida, and Nunes (2019)](https://doi.org/10.1016/j.dib.2018.11.126) to predict which hotel stays included children and/or babies, based on the other characteristics of the stays such as which hotel the guests stay at, how much they pay, etc. This was also a [`#TidyTuesday`](https://github.com/rfordatascience/tidytuesday/tree/master/data/2020/2020-02-11) dataset with a [data dictionary](https://github.com/rfordatascience/tidytuesday/tree/master/data/2020/2020-02-11#data-dictionary) you may want to look over. We'll use a slightly [different version of the dataset](https://gist.github.com/topepo/05a74916c343e57a71c51d6bc32a21ce) for this case study. 
-=======
-Let’s use hotel bookings data from [Antonio, Almeida, and Nunes (2019)](https://doi.org/10.1016/j.dib.2018.11.126) to predict which hotel stays included children and/or babies, based on the other characteristics of the stays such as which hotel the guests stay at, how much they pay, etc. This was also a [`#TidyTuesday`](https://github.com/rfordatascience/tidytuesday/tree/master/data/2020/2020-02-11) dataset with a [data dictionary](https://github.com/rfordatascience/tidytuesday/tree/master/data/2020/2020-02-11#data-dictionary) you may want to look over. We'll use a slightly different version of the [dataset](https://gist.github.com/topepo/05a74916c343e57a71c51d6bc32a21ce) for this case study. 
->>>>>>> 0997f09c
 
 To start, let's read our hotel data into R, which we'll do by providing [`readr::read_csv()`](https://readr.tidyverse.org/reference/read_delim.html) with a url where our CSV data is located ("<https://tidymodels.org/start/case-study/hotels.csv>"):
 
@@ -61,7 +57,7 @@
 ```
 
 
-In the original paper, the [authors](https://doi.org/10.1016/j.dib.2018.11.126) note that the distribution of many of these variables (such as number of adults/children, room type, meals bought, country of origin of the guests, and so forth) is different for hotel bookings that were canceled vs. not canceled. This makes sense because that information is gathered when guests check in for their stay, so canceled bookings are likely to be more variable with more missing data than non-canceled bookings. Given this, it is unlikely that there are systematic differences between guests who cancel their bookings and those who do not in this dataset. To build our models, we have already filtered the data to include only the bookings that _did not cancel_. We will build a model to predict which actual hotel stays include children and/or babies, and which do not.
+In the original paper, the [authors](https://doi.org/10.1016/j.dib.2018.11.126) note that the distribution of many of these variables (such as number of adults/children, room type, meals bought, country of origin of the guests, and so forth) is different for hotel bookings that were canceled vs. not canceled. This makes sense because that information is gathered when guests check in for their stay, so canceled bookings are likely to be more variable with more missing data than non-canceled bookings. Given this, it is unlikely that there are systematic differences between guests who cancel their bookings and those who do not in this dataset. To build our models, we have already filtered the data to include only the bookings that _did not cancel_. We will build a model to predict which actual hotel stays included children and/or babies, and which did not.
 
 ## Data Spending
 
