---
title: "Subsampling for class imbalances"
tags: [recipes, themis, discrim, parsnip]
categories: [model fitting, pre-processing]
type: learn-subsection
weight: 3
description: | 
  Improve model performance in imbalanced data sets through undersampling or oversampling.
---






# Introduction

This article requires that you have the following packages installed: discrim, klaR, readr, ROSE, themis, and tidymodels.

Subsampling a training set (either undersampling or oversampling the appropriate class or classes) can be a helpful approach to dealing with classification data where one or more classes occur very infrequently. With such an approach, most models will overfit to the majority class and produce very good statistics for the class containing the frequently occurring classes while the minority classes have poor performance. 

This article describes this method for dealing with class imbalances. For better understanding, some knowledge of classification metrics like sensitivity, specificity, and receiver operating characteristic curves is required. See Section 3.2.2 for [Kuhn and Johnson (2019)](https://bookdown.org/max/FES/measuring-performance.html) for more information on these metrics.  

# Simulated data

Consider a two-class problem where the first class has a very low rate of occurrence. The data were simulated and can be imported into R using the code below:


```r
imbal_data <- 
  readr::read_csv("https://bit.ly/imbal_data") %>% 
  mutate(Class = factor(Class))
dim(imbal_data)
#> [1] 1200   16
table(imbal_data$Class)
#> 
#> Class1 Class2 
#>     60   1140
```

If "Class1" is the event of interest, it is very likely that a classification model would be able to achieve very good _specificity_ since almost all of the data are of the second class. _Sensitivity_, however, would likely be poor since the models will optimize accuracy (or other loss functions) by predicting everything to be the majority class. 

When there are two classes, one result of class imbalance is that the default probability cutoff of 50% is inappropriate; a different cutoff that is more extreme might be able to achieve good performance. 

# Subsampling the data

One way to alleviate this issue is to _subsample_ the data. There are a number of ways to do this but the most simple one is to _sample down_ (undersample) the majority class data until it occurs with the same frequency as the minority class. While it may seem counterintuitive, throwing out a large percentage of your data can be effective at producing a useful model that can recognize both the majority and minority class. In some cases, this even means that the overall performance of the model is better (e.g. improved area under the ROC curve). However, subsampling almost always produces models that are _better calibrated_, meaning that the distributions of the class probabilities are more well behaved. As a result, the default 50% cutoff is much more likely to produce better sensitivity and specificity values than they would otherwise. 

To demonstrate this, `themis::step_rose()` will be used in a recipe for the simulated data. It uses the ROSE (random over sampling examples) method from [Menardi, G. and Torelli, N. (2014)](https://scholar.google.com/scholar?hl=en&q=%22training+and+assessing+classification+rules+with+imbalanced+data%22). This is an example of an oversampling strategy, rather than undersampling.

In terms of workflow:

 * It is extremely important that subsampling occurs _inside of resampling_. Otherwise, the resampling process can produce [poor estimates of model performance](https://topepo.github.io/caret/subsampling-for-class-imbalances.html#resampling). 
 * The subsampling process should only be applied to the analysis set. The assessment set should reflect the event rates seen "in the wild" and, for this reason, the `skip` argument to `step_downsample()` has a default of `TRUE`. 

Here is a simple recipe implementing oversampling: 


```r
library(tidymodels)
library(themis)
imbal_rec <- 
  recipe(Class ~ ., data = imbal_data) %>%
  step_rose(Class)
```

For a model, let's use a [quadratic discriminant analysis](https://en.wikipedia.org/wiki/Quadratic_classifier#Quadratic_discriminant_analysis) (QDA) model. From the discrim package, this model can be specified using:


```r
library(discrim)
qda_mod <- 
  discrim_regularized(frac_common_cov = 0, frac_identity = 0) %>% 
  set_engine("klaR")
```

To keep these objects bound together, they are combined in a workflow:


```r
qda_rose_wflw <- 
  workflow() %>% 
  add_model(qda_mod) %>% 
  add_recipe(imbal_rec)
qda_rose_wflw
<<<<<<< HEAD
#> ══ Workflow ═══════════════════════════════════════════════════════════════
#> Preprocessor: Recipe
#> Model: discrim_regularized()
#> 
#> ── Preprocessor ───────────────────────────────────────────────────────────
=======
#> ══ Workflow ═══════════════════════════════════════════════════════════════════════
#> Preprocessor: Recipe
#> Model: discrim_regularized()
#> 
#> ── Preprocessor ───────────────────────────────────────────────────────────────────
>>>>>>> 69bcf6b0
#> 1 Recipe Step
#> 
#> ● step_rose()
#> 
<<<<<<< HEAD
#> ── Model ──────────────────────────────────────────────────────────────────
=======
#> ── Model ──────────────────────────────────────────────────────────────────────────
>>>>>>> 69bcf6b0
#> Regularized Discriminant Model Specification (classification)
#> 
#> Main Arguments:
#>   frac_common_cov = 0
#>   frac_identity = 0
#> 
#> Computational engine: klaR
```

## Model performance

Stratified, repeated 10-fold cross-validation is used to resample the model:


```r
set.seed(5732)
cv_folds <- vfold_cv(imbal_data, strata = "Class", repeats = 5)
```

To measure model performance, let's use two metrics:

 * The area under the [ROC curve](https://en.wikipedia.org/wiki/Receiver_operating_characteristic) is an overall assessment of performance across _all_ cutoffs. Values near one indicate very good results while values near 0.05 would imply that the model is very poor. 
 * The _J_ index (a.k.a. [Youden's _J_](https://en.wikipedia.org/wiki/Youden%27s_J_statistic) statistic) is `sensitivity + specificity - 1`. Values near one are once again best. 

If a model is poorly calibrated, the ROC curve value might not show diminished performance. However, the _J_ index would be lower for models with pathological distributions for the class probabilities. The yardstick package will be used to compute these metrics. 


```r
cls_metrics <- metric_set(roc_auc, j_index)
```

Now, we train the models and generate the results using `tune::fit_resamples()`:


```r
set.seed(2180)
qda_rose_res <- fit_resamples(qda_rose_wflw, resamples = cv_folds, metrics = cls_metrics)
collect_metrics(qda_rose_res)
#> # A tibble: 2 x 5
#>   .metric .estimator  mean     n std_err
#>   <chr>   <chr>      <dbl> <int>   <dbl>
<<<<<<< HEAD
#> 1 j_index binary     0.769    50 0.0236 
#> 2 roc_auc binary     0.950    50 0.00569
=======
#> 1 j_index binary     0.775    50 0.0203 
#> 2 roc_auc binary     0.953    50 0.00493
>>>>>>> 69bcf6b0
```

What do the results look like without using ROSE? We can create another workflow and fit the QDA model along the same resamples:


```r
qda_wflw <- 
  workflow() %>% 
  add_model(qda_mod) %>% 
  add_formula(Class ~ .)

set.seed(2180)
qda_only_res <- fit_resamples(qda_wflw, resamples = cv_folds, metrics = cls_metrics)
collect_metrics(qda_only_res)
#> # A tibble: 2 x 5
#>   .metric .estimator  mean     n std_err
#>   <chr>   <chr>      <dbl> <int>   <dbl>
#> 1 j_index binary     0.250    50 0.0288 
#> 2 roc_auc binary     0.953    50 0.00479
```

It looks like ROSE helped a lot, especially with the J-index. Class imbalance sampling methods tend to greatly improve metrics based on the hard class predictions (i.e., the categorical predictions) because the default cutoff tends to be a better balance of sensitivity and specificity. 

Let's plot the metrics for each resample to see how the individual results changed. 


```r
no_sampling <- 
  qda_only_res %>% 
  collect_metrics(summarize = FALSE) %>% 
  dplyr::select(-.estimator) %>% 
  mutate(sampling = "no_sampling")

with_sampling <- 
  qda_rose_res %>% 
  collect_metrics(summarize = FALSE) %>% 
  dplyr::select(-.estimator) %>% 
  mutate(sampling = "rose")

bind_rows(no_sampling, with_sampling) %>% 
  mutate(label = paste(id2, id)) %>%  
  ggplot(aes(x = sampling, y = .estimate, group = label)) + 
  geom_line(alpha = .4) + 
  facet_wrap(~ .metric, scales = "free_y")
```

<img src="figs/merge-metrics-1.svg" width="672" />

This visually demonstrates that the subsampling mostly affects metrics that use the hard class predictions. 

# Session information


```
#> ─ Session info ───────────────────────────────────────────────────────────────
#>  setting  value                       
#>  version  R version 3.6.0 (2019-04-26)
#>  os       macOS  10.15.4              
#>  system   x86_64, darwin15.6.0        
#>  ui       X11                         
#>  language (EN)                        
#>  collate  en_US.UTF-8                 
#>  ctype    en_US.UTF-8                 
<<<<<<< HEAD
#>  tz       America/New_York            
=======
#>  tz       America/Los_Angeles         
>>>>>>> 69bcf6b0
#>  date     2020-04-04                  
#> 
#> ─ Packages ───────────────────────────────────────────────────────────────────
#>  package    * version date       lib source                          
#>  broom      * 0.5.5   2020-02-29 [1] CRAN (R 3.6.0)                  
#>  dials      * 0.0.4   2019-12-02 [1] CRAN (R 3.6.0)                  
#>  discrim    * 0.0.1   2019-10-11 [1] CRAN (R 3.6.0)                  
#>  dplyr      * 0.8.5   2020-03-07 [1] CRAN (R 3.6.0)                  
#>  ggplot2    * 3.3.0   2020-03-05 [1] CRAN (R 3.6.0)                  
#>  infer      * 0.5.1   2019-11-19 [1] CRAN (R 3.6.0)                  
#>  klaR       * 0.6-15  2020-02-19 [1] CRAN (R 3.6.0)                  
#>  parsnip    * 0.0.5   2020-01-07 [1] CRAN (R 3.6.0)                  
#>  purrr      * 0.3.3   2019-10-18 [1] CRAN (R 3.6.0)                  
#>  readr      * 1.3.1   2018-12-21 [1] CRAN (R 3.6.0)                  
#>  recipes    * 0.1.10  2020-03-18 [1] CRAN (R 3.6.0)                  
#>  rlang        0.4.5   2020-03-01 [1] CRAN (R 3.6.0)                  
#>  ROSE       * 0.0-3   2014-07-15 [1] CRAN (R 3.6.0)                  
#>  rsample    * 0.0.5   2019-07-12 [1] CRAN (R 3.6.0)                  
#>  themis     * 0.1.0   2020-01-13 [1] CRAN (R 3.6.0)                  
#>  tibble     * 2.1.3   2019-06-06 [2] CRAN (R 3.6.0)                  
#>  tidymodels * 0.1.0   2020-02-16 [1] CRAN (R 3.6.0)                  
#>  tune       * 0.0.1   2020-01-24 [1] Github (tidymodels/tune@ba56ec5)
#>  workflows  * 0.1.1   2020-03-17 [1] CRAN (R 3.6.0)                  
#>  yardstick  * 0.0.6   2020-03-17 [1] CRAN (R 3.6.0)                  
#> 
#> [1] /Users/desireedeleon/Library/R/3.6/library
#> [2] /Library/Frameworks/R.framework/Versions/3.6/Resources/library
```
<|MERGE_RESOLUTION|>--- conflicted
+++ resolved
@@ -83,28 +83,16 @@
   add_model(qda_mod) %>% 
   add_recipe(imbal_rec)
 qda_rose_wflw
-<<<<<<< HEAD
-#> ══ Workflow ═══════════════════════════════════════════════════════════════
-#> Preprocessor: Recipe
-#> Model: discrim_regularized()
-#> 
-#> ── Preprocessor ───────────────────────────────────────────────────────────
-=======
 #> ══ Workflow ═══════════════════════════════════════════════════════════════════════
 #> Preprocessor: Recipe
 #> Model: discrim_regularized()
 #> 
 #> ── Preprocessor ───────────────────────────────────────────────────────────────────
->>>>>>> 69bcf6b0
 #> 1 Recipe Step
 #> 
 #> ● step_rose()
 #> 
-<<<<<<< HEAD
-#> ── Model ──────────────────────────────────────────────────────────────────
-=======
 #> ── Model ──────────────────────────────────────────────────────────────────────────
->>>>>>> 69bcf6b0
 #> Regularized Discriminant Model Specification (classification)
 #> 
 #> Main Arguments:
@@ -146,13 +134,8 @@
 #> # A tibble: 2 x 5
 #>   .metric .estimator  mean     n std_err
 #>   <chr>   <chr>      <dbl> <int>   <dbl>
-<<<<<<< HEAD
-#> 1 j_index binary     0.769    50 0.0236 
-#> 2 roc_auc binary     0.950    50 0.00569
-=======
 #> 1 j_index binary     0.775    50 0.0203 
 #> 2 roc_auc binary     0.953    50 0.00493
->>>>>>> 69bcf6b0
 ```
 
 What do the results look like without using ROSE? We can create another workflow and fit the QDA model along the same resamples:
@@ -216,11 +199,7 @@
 #>  language (EN)                        
 #>  collate  en_US.UTF-8                 
 #>  ctype    en_US.UTF-8                 
-<<<<<<< HEAD
-#>  tz       America/New_York            
-=======
 #>  tz       America/Los_Angeles         
->>>>>>> 69bcf6b0
 #>  date     2020-04-04                  
 #> 
 #> ─ Packages ───────────────────────────────────────────────────────────────────
